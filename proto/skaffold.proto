--- conflicted
+++ resolved
@@ -327,15 +327,15 @@
     // No Error codes
 
     // Status Check Success
-<<<<<<< HEAD
-    STATUS_CHECK_NO_ERROR = 200;
-    BUILD_NO_ERROR = 201;
-=======
     STATUSCHECK_SUCCESS = 200;
->>>>>>> 7da2a132
+    // Build Success
+    BUILD_SUCCESS = 201;
 
     // Build Errors
+
+    // Build error due to push access denied
     BUILD_PUSH_ACCESS_DENIED = 101;
+    // Build error due to GCP project not found.
     BUILD_PROJECT_NOT_FOUND = 102;
 
     // Container errors
@@ -375,15 +375,6 @@
     // Container is unschedulable due to unknown reasons
     STATUSCHECK_UNKNOWN_UNSCHEDULABLE = 502;
     // Container is waiting due to unknown reason
-<<<<<<< HEAD
-    STATUS_CHECK_CONTAINER_WAITING_UNKNOWN = 503;
-    // Deploy failed due to unknown reason
-    DEPLOY_FAILED_UNKNOWN = 504;
-    // SYNC failed due to known reason
-    SYNC_FAILED_UNKNOWN = 505;
-    // Build failed due to unknown reason
-    BUILD_FAILED_UNKNOWN= 506;
-=======
     STATUSCHECK_CONTAINER_WAITING_UNKNOWN = 503;
     // Deploy failed due to unknown reason
     DEPLOY_UNKNOWN = 504;
@@ -396,10 +387,6 @@
     // Cleanup failed due to unknown reason
     CLEANUP_UNKNOWN = 508;
 
-
-
-
-
     // FILE_SYNC Failures
 
     // File Sync Initialize failure
@@ -416,6 +403,4 @@
     DEVINIT_REGISTER_DEPLOY_DEPS = 703;
     // Failed to configure watcher for Skaffold configuration file.
     DEVINIT_REGISTER_CONFIG_DEP = 704;
-
->>>>>>> 7da2a132
 }