--- conflicted
+++ resolved
@@ -108,12 +108,8 @@
 func (m DeployerMux) Deploy(ctx context.Context, w io.Writer, as []graph.Artifact) error {
 	for i, deployer := range m.deployers {
 		eventV2.DeployInProgress(i)
-<<<<<<< HEAD
 		eventV3.DeployInProgress(i)
-		w = output.WithEventContext(w, constants.Deploy, strconv.Itoa(i))
-=======
 		w, ctx = output.WithEventContext(ctx, w, constants.Deploy, strconv.Itoa(i))
->>>>>>> de549d50
 		ctx, endTrace := instrumentation.StartTrace(ctx, "Deploy")
 		deployHooks, ok := deployer.(deployerWithHooks)
 		if ok {
