/*
Copyright 2019 The Skaffold Authors

Licensed under the Apache License, Version 2.0 (the "License");
you may not use this file except in compliance with the License.
You may obtain a copy of the License at

    http://www.apache.org/licenses/LICENSE-2.0

Unless required by applicable law or agreed to in writing, software
distributed under the License is distributed on an "AS IS" BASIS,
WITHOUT WARRANTIES OR CONDITIONS OF ANY KIND, either express or implied.
See the License for the specific language governing permissions and
limitations under the License.
*/

package deploy

import (
	"bufio"
	"bytes"
	"context"
	"fmt"
	"io"
	"io/ioutil"
	"os"
	"path/filepath"
	"strings"

	"github.com/sirupsen/logrus"
	k8syaml "k8s.io/apimachinery/pkg/util/yaml"
	"k8s.io/client-go/kubernetes/scheme"

	"github.com/GoogleContainerTools/skaffold/pkg/skaffold/config"
	"github.com/GoogleContainerTools/skaffold/pkg/skaffold/deploy/kubectl"
	"github.com/GoogleContainerTools/skaffold/pkg/skaffold/docker"
	"github.com/GoogleContainerTools/skaffold/pkg/skaffold/util"
)

const (
	manifestsStagingFolder       = "manifest_tmp"
	renderedManifestsStagingFile = "rendered_manifest.yaml"
	gcsPrefix                    = "gs://"
)

var manifestTmpDir = filepath.Join(os.TempDir(), manifestsStagingFolder)

func parseRuntimeObject(namespace string, b []byte) (*Artifact, error) {
	d := scheme.Codecs.UniversalDeserializer()
	obj, _, err := d.Decode(b, nil, nil)
	if err != nil {
		return nil, fmt.Errorf("error decoding parsed yaml: %s", err.Error())
	}
	return &Artifact{
		Obj:       obj,
		Namespace: namespace,
	}, nil
}

func parseReleaseInfo(namespace string, b *bufio.Reader) []Artifact {
	var results []Artifact

	r := k8syaml.NewYAMLReader(b)
	for {
		doc, err := r.Read()
		if err == io.EOF {
			break
		}
		if err != nil {
			logrus.Infof("error parsing object from string: %s", err.Error())
			continue
		}
		objNamespace, err := getObjectNamespaceIfDefined(doc, namespace)
		if err != nil {
			logrus.Infof("error parsing object from string: %s", err.Error())
			continue
		}
		obj, err := parseRuntimeObject(objNamespace, doc)
		if err != nil {
			logrus.Infof(err.Error())
		} else {
			results = append(results, *obj)
		}
	}

	return results
}

func getObjectNamespaceIfDefined(doc []byte, ns string) (string, error) {
	if i := bytes.Index(doc, []byte("apiVersion")); i >= 0 {
		manifests := kubectl.ManifestList{doc[i:]}
		namespaces, err := manifests.CollectNamespaces()
		if err != nil {
			return ns, err
		}
		if len(namespaces) > 0 {
			return namespaces[0], nil
		}
	}
	return ns, nil
}

// Outputs rendered manifests to a file, a writer or a GCS bucket.
func outputRenderedManifests(renderedManifests string, output string, manifestOut io.Writer) error {
	switch {
	case output == "":
		_, err := fmt.Fprintln(manifestOut, renderedManifests)
		return err
	case strings.HasPrefix(output, gcsPrefix):
		tempDir, err := ioutil.TempDir("", manifestsStagingFolder)
		if err != nil {
			return fmt.Errorf("failed to create the tmp directory: %w", err)
		}
		defer os.RemoveAll(tempDir)
		tempFile := filepath.Join(tempDir, renderedManifestsStagingFile)
		if err := dumpToFile(renderedManifests, tempFile); err != nil {
			return err
		}
		gcs := util.Gsutil{}
		if err := gcs.Copy(context.Background(), tempFile, output, false); err != nil {
			return fmt.Errorf("failed to copy rendered manifests to GCS: %w", err)
		}
		return nil
	default:
		return dumpToFile(renderedManifests, output)
	}
}

func dumpToFile(renderedManifests string, filepath string) error {
	f, err := os.OpenFile(filepath, os.O_RDWR|os.O_CREATE, 0666)
	if err != nil {
		return fmt.Errorf("opening file for writing manifests: %w", err)
	}
	defer f.Close()
	_, err = f.WriteString(renderedManifests + "\n")
	return err
}

<<<<<<< HEAD
// Returns relative path pointing to the GCS temp dir
func downloadManifestsFromGCS(manifests []string) (string, error) {
	if err := os.MkdirAll(manifestTmpDir, os.ModePerm); err != nil {
		return "", fmt.Errorf("failed to create the tmp directory: %w", err)
	}
	for _, manifest := range manifests {
		if manifest == "" || !strings.HasPrefix(manifest, gcsPrefix) {
			return "", fmt.Errorf("%v is not a valid GCS path", manifest)
		}
		gcs := util.Gsutil{}
		if err := gcs.Copy(context.Background(), manifest, manifestTmpDir, true); err != nil {
			return "", fmt.Errorf("failed to download manifests fom GCS: %w", err)
		}
	}
	return manifestTmpDir, nil

=======
// ApplyDefaultRepo applies the default repo to a given image tag.
func ApplyDefaultRepo(globalConfig string, defaultRepo *string, tag string) (string, error) {
	repo, err := config.GetDefaultRepo(globalConfig, defaultRepo)
	if err != nil {
		return "", fmt.Errorf("getting default repo: %w", err)
	}

	newTag, err := docker.SubstituteDefaultRepoIntoImage(repo, tag)
	if err != nil {
		return "", fmt.Errorf("applying default repo to %q: %w", tag, err)
	}

	return newTag, nil
>>>>>>> a3b21320
}<|MERGE_RESOLUTION|>--- conflicted
+++ resolved
@@ -136,7 +136,6 @@
 	return err
 }
 
-<<<<<<< HEAD
 // Returns relative path pointing to the GCS temp dir
 func downloadManifestsFromGCS(manifests []string) (string, error) {
 	if err := os.MkdirAll(manifestTmpDir, os.ModePerm); err != nil {
@@ -153,7 +152,8 @@
 	}
 	return manifestTmpDir, nil
 
-=======
+}
+
 // ApplyDefaultRepo applies the default repo to a given image tag.
 func ApplyDefaultRepo(globalConfig string, defaultRepo *string, tag string) (string, error) {
 	repo, err := config.GetDefaultRepo(globalConfig, defaultRepo)
@@ -167,5 +167,4 @@
 	}
 
 	return newTag, nil
->>>>>>> a3b21320
 }