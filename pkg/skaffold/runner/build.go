--- conflicted
+++ resolved
@@ -65,12 +65,8 @@
 // Build builds a list of artifacts.
 func (r *Builder) Build(ctx context.Context, out io.Writer, artifacts []*latestV1.Artifact) ([]graph.Artifact, error) {
 	eventV2.TaskInProgress(constants.Build, "Build containers")
-<<<<<<< HEAD
 	eventV3.TaskInProgress(constants.Build, "Build containers")
-	out = output.WithEventContext(out, constants.Build, eventV2.SubtaskIDNone)
-=======
 	out, ctx = output.WithEventContext(ctx, out, constants.Build, constants.SubtaskIDNone)
->>>>>>> de549d50
 
 	// Use tags directly from the Kubernetes manifests.
 	if r.runCtx.DigestSource() == NoneDigestSource {
