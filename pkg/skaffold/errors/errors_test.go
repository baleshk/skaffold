--- conflicted
+++ resolved
@@ -129,11 +129,7 @@
 			actual := ShowAIError(runCtx, test.err)
 			t.CheckDeepEqual(test.expected, actual.Error())
 			actualAE := ActionableErr(runCtx, test.phase, test.err)
-<<<<<<< HEAD
-			t.CheckDeepEqualProtoMessage(test.expectedAE, actualAE)
-=======
 			t.CheckDeepEqual(test.expectedAE, actualAE, protocmp.Transform())
->>>>>>> f15f5023
 		})
 	}
 }