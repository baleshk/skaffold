/*
Copyright 2020 The Skaffold Authors

Licensed under the Apache License, Version 2.0 (the "License");
you may not use this file except in compliance with the License.
You may obtain a copy of the License at

    http://www.apache.org/licenses/LICENSE-2.0

Unless required by applicable law or agreed to in writing, software
distributed under the License is distributed on an "AS IS" BASIS,
WITHOUT WARRANTIES OR CONDITIONS OF ANY KIND, either express or implied.
See the License for the specific language governing permissions and
limitations under the License.
*/

package errors

import (
	"fmt"

	"github.com/GoogleContainerTools/skaffold/pkg/skaffold/config"
	"github.com/GoogleContainerTools/skaffold/proto"
)

// These are phases in a DevLoop
const (
	Build       = Phase("Build")
	Deploy      = Phase("Deploy")
	StatusCheck = Phase("StatusCheck")
	FileSync    = Phase("FileSync")
	DevInit     = Phase("DevInit")
	Cleanup     = Phase("Cleanup")
)

<<<<<<< HEAD
var (
	// ErrNoSuggestionFound error not found
	ErrNoSuggestionFound = fmt.Errorf("no suggestions found")
)

type phase string

func ErrorCodeFromError(err error, p phase) proto.ErrorCode {
	return proto.ErrorCode_COULD_NOT_DETERMINE
}

func ShowAIError(err error, opts config.SkaffoldOptions) error {
	for _, v := range knownBuildProblems {
		if v.regexp.MatchString(err.Error()) {
			if s := v.suggestion(opts); s != "" {
				return fmt.Errorf("%s. %s", v.description, s)
			}
		}
	}
	return ErrNoSuggestionFound
=======
type Phase string

func ErrorCodeFromError(phase Phase, _ error) proto.StatusCode {
	switch phase {
	case Build:
		return proto.StatusCode_BUILD_UNKNOWN
	case Deploy:
		return proto.StatusCode_DEPLOY_UNKNOWN
	case StatusCheck:
		return proto.StatusCode_STATUSCHECK_UNKNOWN
	case FileSync:
		return proto.StatusCode_SYNC_UNKNOWN
	case DevInit:
		return proto.StatusCode_DEVINIT_UNKNOWN
	case Cleanup:
		return proto.StatusCode_CLEANUP_UNKNOWN
	}
	return proto.StatusCode_UNKNOWN_ERROR
>>>>>>> 7da2a132
}<|MERGE_RESOLUTION|>--- conflicted
+++ resolved
@@ -33,28 +33,11 @@
 	Cleanup     = Phase("Cleanup")
 )
 
-<<<<<<< HEAD
 var (
 	// ErrNoSuggestionFound error not found
 	ErrNoSuggestionFound = fmt.Errorf("no suggestions found")
 )
 
-type phase string
-
-func ErrorCodeFromError(err error, p phase) proto.ErrorCode {
-	return proto.ErrorCode_COULD_NOT_DETERMINE
-}
-
-func ShowAIError(err error, opts config.SkaffoldOptions) error {
-	for _, v := range knownBuildProblems {
-		if v.regexp.MatchString(err.Error()) {
-			if s := v.suggestion(opts); s != "" {
-				return fmt.Errorf("%s. %s", v.description, s)
-			}
-		}
-	}
-	return ErrNoSuggestionFound
-=======
 type Phase string
 
 func ErrorCodeFromError(phase Phase, _ error) proto.StatusCode {
@@ -73,5 +56,15 @@
 		return proto.StatusCode_CLEANUP_UNKNOWN
 	}
 	return proto.StatusCode_UNKNOWN_ERROR
->>>>>>> 7da2a132
+}
+
+func ShowAIError(err error, opts config.SkaffoldOptions) error {
+	for _, v := range knownBuildProblems {
+		if v.regexp.MatchString(err.Error()) {
+			if s := v.suggestion(opts); s != "" {
+				return fmt.Errorf("%s. %s", v.description, s)
+			}
+		}
+	}
+	return ErrNoSuggestionFound
 }