--- conflicted
+++ resolved
@@ -62,12 +62,8 @@
 	var alreadyBuilt []graph.Artifact
 	for i, artifact := range artifacts {
 		eventV2.CacheCheckInProgress(artifact.ImageName)
-<<<<<<< HEAD
 		eventV3.CacheCheckInProgress(artifact.ImageName)
-		out := output.WithEventContext(out, constants.Build, artifact.ImageName)
-=======
 		out, ctx := output.WithEventContext(ctx, out, constants.Build, artifact.ImageName)
->>>>>>> de549d50
 		output.Default.Fprintf(out, " - %s: ", artifact.ImageName)
 
 		result := results[i]
