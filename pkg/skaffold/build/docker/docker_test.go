/*
Copyright 2020 The Skaffold Authors

Licensed under the Apache License, Version 2.0 (the "License");
you may not use this file except in compliance with the License.
You may obtain a copy of the License at

    http://www.apache.org/licenses/LICENSE-2.0

Unless required by applicable law or agreed to in writing, software
distributed under the License is distributed on an "AS IS" BASIS,
WITHOUT WARRANTIES OR CONDITIONS OF ANY KIND, either express or implied.
See the License for the specific language governing permissions and
limitations under the License.
*/

package docker

import (
	"context"
	"fmt"
	"io/ioutil"
	"path/filepath"
	"testing"

	"github.com/docker/docker/api/types"
	"github.com/docker/docker/errdefs"
	"google.golang.org/protobuf/testing/protocmp"

	"github.com/GoogleContainerTools/skaffold/pkg/skaffold/config"
	"github.com/GoogleContainerTools/skaffold/pkg/skaffold/docker"
	sErrors "github.com/GoogleContainerTools/skaffold/pkg/skaffold/errors"
	latestV1 "github.com/GoogleContainerTools/skaffold/pkg/skaffold/schema/latest/v1"
	"github.com/GoogleContainerTools/skaffold/pkg/skaffold/util"
	"github.com/GoogleContainerTools/skaffold/proto/v1"
	"github.com/GoogleContainerTools/skaffold/testutil"
)

func TestDockerCLIBuild(t *testing.T) {
	tests := []struct {
		description     string
		localBuild      latestV1.LocalBuild
		cfg             mockConfig
		extraEnv        []string
		expectedEnv     []string
		err             error
		expectedErr     error
		wantDockerCLI   bool
		expectedErrCode proto.StatusCode
	}{
		{
			description: "docker build",
			localBuild:  latestV1.LocalBuild{},
			cfg:         mockConfig{runMode: config.RunModes.Dev},
			expectedEnv: []string{"KEY=VALUE"},
		},
		{
			description: "extra env",
			localBuild:  latestV1.LocalBuild{},
			extraEnv:    []string{"OTHER=VALUE"},
			expectedEnv: []string{"KEY=VALUE", "OTHER=VALUE"},
		},
		{
			description:   "buildkit",
			localBuild:    latestV1.LocalBuild{UseBuildkit: util.BoolPtr(true)},
			wantDockerCLI: true,
			expectedEnv:   []string{"KEY=VALUE", "DOCKER_BUILDKIT=1"},
		},
		{
			description:   "buildkit and extra env",
			localBuild:    latestV1.LocalBuild{UseBuildkit: util.BoolPtr(true)},
			wantDockerCLI: true,
			extraEnv:      []string{"OTHER=VALUE"},
			expectedEnv:   []string{"KEY=VALUE", "OTHER=VALUE", "DOCKER_BUILDKIT=1"},
		},
		{
			description:   "env var collisions",
			localBuild:    latestV1.LocalBuild{UseBuildkit: util.BoolPtr(true)},
			wantDockerCLI: true,
			extraEnv:      []string{"KEY=OTHER_VALUE", "DOCKER_BUILDKIT=0"},
			// env var collisions are handled by cmd.Run(). Last one wins.
			expectedEnv: []string{"KEY=VALUE", "KEY=OTHER_VALUE", "DOCKER_BUILDKIT=0", "DOCKER_BUILDKIT=1"},
		},
		{
			description: "docker build internal error",
			localBuild:  latestV1.LocalBuild{UseDockerCLI: true},
			err:         errdefs.Cancelled(fmt.Errorf("cancelled")),
			expectedErr: newBuildError(errdefs.Cancelled(fmt.Errorf("cancelled")), mockConfig{runMode: config.RunModes.Dev}),
		},
		{
			description:     "docker build no space left error with prune for dev",
			localBuild:      latestV1.LocalBuild{UseDockerCLI: true},
			cfg:             mockConfig{runMode: config.RunModes.Dev, prune: false},
			err:             errdefs.System(fmt.Errorf("no space left")),
			expectedErr:     fmt.Errorf("Docker ran out of memory. Please run 'docker system prune' to removed unused docker data or Run skaffold dev with --cleanup=true to clean up images built by skaffold"),
			expectedErrCode: proto.StatusCode_BUILD_DOCKER_NO_SPACE_ERR,
		},
		{
			description:     "docker build no space left error with prune for build",
			localBuild:      latestV1.LocalBuild{UseDockerCLI: true},
			cfg:             mockConfig{runMode: config.RunModes.Build, prune: false},
			err:             errdefs.System(fmt.Errorf("no space left")),
			expectedErr:     fmt.Errorf("no space left. Docker ran out of memory. Please run 'docker system prune' to removed unused docker data"),
			expectedErrCode: proto.StatusCode_BUILD_DOCKER_NO_SPACE_ERR,
		},
		{
			description:     "docker build no space left error with prune true",
			localBuild:      latestV1.LocalBuild{UseDockerCLI: true},
			cfg:             mockConfig{prune: true},
			err:             errdefs.System(fmt.Errorf("no space left")),
			expectedErr:     fmt.Errorf("no space left. Docker ran out of memory. Please run 'docker system prune' to removed unused docker data"),
			expectedErrCode: proto.StatusCode_BUILD_DOCKER_NO_SPACE_ERR,
		},
		{
			description:     "docker build system error",
			localBuild:      latestV1.LocalBuild{UseDockerCLI: true},
			err:             errdefs.System(fmt.Errorf("something else")),
			expectedErr:     fmt.Errorf("something else"),
			expectedErrCode: proto.StatusCode_BUILD_DOCKER_SYSTEM_ERR,
		},
	}

	for _, test := range tests {
		testutil.Run(t, test.description, func(t *testutil.T) {
			t.NewTempDir().Touch("Dockerfile").Chdir()
			dockerfilePath, _ := filepath.Abs("Dockerfile")
			t.Override(&docker.EvalBuildArgs, func(_ config.RunMode, _ string, _ string, args map[string]*string, _ map[string]*string) (map[string]*string, error) {
				return args, nil
			})
			t.Override(&docker.DefaultAuthHelper, stubAuth{})
			var mockCmd *testutil.FakeCmd

			if test.err != nil {
				var pruneFlag string
				if test.cfg.Prune() {
					pruneFlag = " --force-rm"
				}
				mockCmd = testutil.CmdRunErr(
					"docker build . --file "+dockerfilePath+" -t tag"+pruneFlag,
					test.err,
				)
				t.Override(&util.DefaultExecCommand, mockCmd)
			}
			if test.wantDockerCLI {
				mockCmd = testutil.CmdRunEnv(
					"docker build . --file "+dockerfilePath+" -t tag",
					test.expectedEnv,
				)
				t.Override(&util.DefaultExecCommand, mockCmd)
			}
			t.Override(&util.OSEnviron, func() []string { return []string{"KEY=VALUE"} })

			builder := NewArtifactBuilder(fakeLocalDaemonWithExtraEnv(test.extraEnv), test.cfg, test.localBuild.UseDockerCLI, test.localBuild.UseBuildkit, false, mockArtifactResolver{make(map[string]string)}, nil)

			artifact := &latestV1.Artifact{
				Workspace: ".",
				ArtifactType: latestV1.ArtifactType{
					DockerArtifact: &latestV1.DockerArtifact{
						DockerfilePath: "Dockerfile",
					},
				},
			}

			_, err := builder.Build(context.Background(), ioutil.Discard, artifact, "tag")
			t.CheckError(test.err != nil, err)
			if mockCmd != nil {
				t.CheckDeepEqual(1, mockCmd.TimesCalled())
			}
			if test.err != nil && test.expectedErrCode != 0 {
<<<<<<< HEAD
				if ae, ok := err.(sErrors.ErrDef); ok {
					t.CheckDeepEqualProtoMessage(test.expectedErrCode, ae.StatusCode())
=======
				if ae, ok := err.(*sErrors.ErrDef); ok {
					t.CheckDeepEqual(test.expectedErrCode, ae.StatusCode(), protocmp.Transform())
>>>>>>> f15f5023
					t.CheckErrorContains(test.expectedErr.Error(), ae)
				} else {
					t.Fatalf("expected to find an actionable error. not found")
				}
			}
		})
	}
}

func fakeLocalDaemonWithExtraEnv(extraEnv []string) docker.LocalDaemon {
	return docker.NewLocalDaemon(&testutil.FakeAPIClient{}, extraEnv, false, nil)
}

type mockArtifactResolver struct {
	m map[string]string
}

func (r mockArtifactResolver) GetImageTag(imageName string) (string, bool) {
	if r.m == nil {
		return "", false
	}
	val, found := r.m[imageName]
	return val, found
}

type stubAuth struct{}

func (t stubAuth) GetAuthConfig(string) (types.AuthConfig, error) {
	return types.AuthConfig{}, nil
}
func (t stubAuth) GetAllAuthConfigs(context.Context) (map[string]types.AuthConfig, error) {
	return nil, nil
}

type mockConfig struct {
	runMode config.RunMode
	prune   bool
}

func (m mockConfig) GetKubeContext() string {
	return ""
}

func (m mockConfig) GlobalConfig() string {
	return ""
}

func (m mockConfig) MinikubeProfile() string {
	return ""
}

func (m mockConfig) GetInsecureRegistries() map[string]bool {
	return map[string]bool{}
}

func (m mockConfig) Mode() config.RunMode {
	return m.runMode
}

func (m mockConfig) Prune() bool {
	return m.prune
}

func (m mockConfig) ContainerDebugging() bool {
	return false
}<|MERGE_RESOLUTION|>--- conflicted
+++ resolved
@@ -167,13 +167,8 @@
 				t.CheckDeepEqual(1, mockCmd.TimesCalled())
 			}
 			if test.err != nil && test.expectedErrCode != 0 {
-<<<<<<< HEAD
-				if ae, ok := err.(sErrors.ErrDef); ok {
-					t.CheckDeepEqualProtoMessage(test.expectedErrCode, ae.StatusCode())
-=======
 				if ae, ok := err.(*sErrors.ErrDef); ok {
 					t.CheckDeepEqual(test.expectedErrCode, ae.StatusCode(), protocmp.Transform())
->>>>>>> f15f5023
 					t.CheckErrorContains(test.expectedErr.Error(), ae)
 				} else {
 					t.Fatalf("expected to find an actionable error. not found")
