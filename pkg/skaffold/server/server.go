--- conflicted
+++ resolved
@@ -28,10 +28,6 @@
 	"github.com/grpc-ecosystem/grpc-gateway/v2/runtime"
 	"google.golang.org/grpc"
 	"google.golang.org/protobuf/encoding/protojson"
-<<<<<<< HEAD
-	"google.golang.org/protobuf/proto"
-=======
->>>>>>> f15f5023
 
 	"github.com/GoogleContainerTools/skaffold/pkg/skaffold/config"
 	"github.com/GoogleContainerTools/skaffold/pkg/skaffold/event"
@@ -185,7 +181,6 @@
 		AutoSyncCallback:     func(bool) {},
 		AutoDeployCallback:   func(bool) {},
 	}
-<<<<<<< HEAD
 	v3.Srv = &v3.Server{
 		BuildIntentCallback:  func() {},
 		DeployIntentCallback: func() {},
@@ -195,8 +190,6 @@
 		AutoDeployCallback:   func(bool) {},
 	}
 
-=======
->>>>>>> f15f5023
 	protoV1.RegisterSkaffoldServiceServer(s, srv)
 	protoV2.RegisterSkaffoldV2ServiceServer(s, v2.Srv)
 	protoV3.RegisterSkaffoldV3ServiceServer(s, v3.Srv)
@@ -225,11 +218,7 @@
 	}, port, nil
 }
 
-<<<<<<< HEAD
-func newHTTPServer(preferredPort, proxyPort int, usedPorts *util.PortSet) (func() error, error) {
-=======
 func newHTTPServer(preferredPort, proxyPort int) (func() error, error) {
->>>>>>> f15f5023
 	mux := runtime.NewServeMux(
 		runtime.WithMarshalerOption(runtime.MIMEWildcard, &runtime.HTTPBodyMarshaler{
 			Marshaler: &runtime.JSONPb{
@@ -242,16 +231,9 @@
 				},
 			},
 		}),
-<<<<<<< HEAD
-		runtime.WithForwardResponseOption(messageMutationFilter),
-	)
-	opts := []grpc.DialOption{grpc.WithInsecure()}
-	err := protoV1.RegisterSkaffoldServiceHandlerFromEndpoint(context.Background(), mux, fmt.Sprintf("%s:%d", util.Loopback, proxyPort), opts)
-=======
 	)
 	opts := []grpc.DialOption{grpc.WithInsecure()}
 	err := protoV1.RegisterSkaffoldServiceHandlerFromEndpoint(context.Background(), mux, net.JoinHostPort(util.Loopback, strconv.Itoa(proxyPort)), opts)
->>>>>>> f15f5023
 	if err != nil {
 		return func() error { return nil }, err
 	}
@@ -260,16 +242,12 @@
 		return func() error { return nil }, err
 	}
 
-<<<<<<< HEAD
-	err = protoV3.RegisterSkaffoldV3ServiceHandlerFromEndpoint(context.Background(), mux, fmt.Sprintf("%s:%d", util.Loopback, proxyPort), opts)
+	err = protoV3.RegisterSkaffoldV3ServiceHandlerFromEndpoint(context.Background(), mux, net.JoinHostPort(util.Loopback, strconv.Itoa(proxyPort)), opts)
 	if err != nil {
 		return func() error { return nil }, err
 	}
 
-	l, port, err := listenOnAvailablePort(preferredPort, usedPorts)
-=======
 	l, port, err := listenPort(preferredPort)
->>>>>>> f15f5023
 	if err != nil {
 		return func() error { return nil }, fmt.Errorf("creating listener: %w", err)
 	}
@@ -288,23 +266,12 @@
 	}, nil
 }
 
-<<<<<<< HEAD
-func listenOnAvailablePort(preferredPort int, usedPorts *util.PortSet) (net.Listener, int, error) {
-	for try := 1; ; try++ {
-		port := util.GetAvailablePort(util.Loopback, preferredPort, usedPorts)
-
-		l, err := net.Listen("tcp", fmt.Sprintf("%s:%d", util.Loopback, port))
-		if err != nil {
-			if try >= maxTryListen {
-				return nil, 0, err
-			}
-
-			time.Sleep(1 * time.Second)
-			continue
-		}
-
-		return l, port, nil
-	}
+func listenPort(port int) (net.Listener, int, error) {
+	l, err := net.Listen("tcp", net.JoinHostPort(util.Loopback, strconv.Itoa(port)))
+	if err != nil {
+		return nil, 0, err
+	}
+	return l, l.Addr().(*net.TCPAddr).Port, nil
 }
 
 func messageMutationFilter(ctx context.Context, w http.ResponseWriter, resp proto.Message) error {
@@ -313,12 +280,4 @@
 		event.Datacontenttype = "application/json"
 	}
 	return nil
-=======
-func listenPort(port int) (net.Listener, int, error) {
-	l, err := net.Listen("tcp", net.JoinHostPort(util.Loopback, strconv.Itoa(port)))
-	if err != nil {
-		return nil, 0, err
-	}
-	return l, l.Addr().(*net.TCPAddr).Port, nil
->>>>>>> f15f5023
 }