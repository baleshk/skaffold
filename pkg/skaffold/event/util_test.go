/*
Copyright 2020 The Skaffold Authors

Licensed under the Apache License, Version 2.0 (the "License");
you may not use this file except in compliance with the License.
You may obtain a copy of the License at

    http://www.apache.org/licenses/LICENSE-2.0

Unless required by applicable law or agreed to in writing, software
distributed under the License is distributed on an "AS IS" BASIS,
WITHOUT WARRANTIES OR CONDITIONS OF ANY KIND, either express or implied.
See the License for the specific language governing permissions and
limitations under the License.
*/

package event

import (
	"sort"
	"testing"

	"google.golang.org/protobuf/testing/protocmp"

	latestV1 "github.com/GoogleContainerTools/skaffold/pkg/skaffold/schema/latest/v1"
	"github.com/GoogleContainerTools/skaffold/proto/v1"
	"github.com/GoogleContainerTools/skaffold/testutil"
)

func TestEmptyState(t *testing.T) {
	tests := []struct {
		description string
		cfg         latestV1.Pipeline
		cluster     string
		expected    *proto.Metadata
	}{
		{
			description: "one build artifact minikube cluster multiple deployers",
			cfg: latestV1.Pipeline{
				Build: latestV1.BuildConfig{
					BuildType: latestV1.BuildType{LocalBuild: &latestV1.LocalBuild{}},
					Artifacts: []*latestV1.Artifact{{ImageName: "img", ArtifactType: latestV1.ArtifactType{DockerArtifact: &latestV1.DockerArtifact{}}}},
				},
				Deploy: latestV1.DeployConfig{
					DeployType: latestV1.DeployType{
						KubectlDeploy: &latestV1.KubectlDeploy{},
						HelmDeploy:    &latestV1.HelmDeploy{Releases: []latestV1.HelmRelease{{Name: "first"}, {Name: "second"}}},
					},
				},
			},
			cluster: "minikube",
			expected: &proto.Metadata{
				Build: &proto.BuildMetadata{
					NumberOfArtifacts: 1,
					Type:              proto.BuildType_LOCAL,
					Builders:          []*proto.BuildMetadata_ImageBuilder{{Type: proto.BuilderType_DOCKER, Count: 1}},
				},
				Deploy: &proto.DeployMetadata{
					Cluster: proto.ClusterType_MINIKUBE,
					Deployers: []*proto.DeployMetadata_Deployer{
						{Type: proto.DeployerType_HELM, Count: 2},
						{Type: proto.DeployerType_KUBECTL, Count: 1},
					}},
			},
		},
		{
			description: "multiple artifacts of different types gke cluster 1 deployer ",
			cfg: latestV1.Pipeline{
				Build: latestV1.BuildConfig{
					BuildType: latestV1.BuildType{Cluster: &latestV1.ClusterDetails{}},
					Artifacts: []*latestV1.Artifact{
						{ImageName: "img1", ArtifactType: latestV1.ArtifactType{DockerArtifact: &latestV1.DockerArtifact{}}},
						{ImageName: "img2", ArtifactType: latestV1.ArtifactType{DockerArtifact: &latestV1.DockerArtifact{}}},
						{ImageName: "img3", ArtifactType: latestV1.ArtifactType{JibArtifact: &latestV1.JibArtifact{}}},
					},
				},
				Deploy: latestV1.DeployConfig{
					DeployType: latestV1.DeployType{
						KustomizeDeploy: &latestV1.KustomizeDeploy{},
					},
				},
			},
			cluster: "gke-tejal-test",
			expected: &proto.Metadata{
				Build: &proto.BuildMetadata{
					NumberOfArtifacts: 3,
					Type:              proto.BuildType_CLUSTER,
					Builders: []*proto.BuildMetadata_ImageBuilder{
						{Type: proto.BuilderType_JIB, Count: 1},
						{Type: proto.BuilderType_DOCKER, Count: 2},
					},
				},
				Deploy: &proto.DeployMetadata{
					Cluster:   proto.ClusterType_GKE,
					Deployers: []*proto.DeployMetadata_Deployer{{Type: proto.DeployerType_KUSTOMIZE, Count: 1}}},
			},
		},
		{
			description: "no deployer, kaniko artifact, GCB build",
			cfg: latestV1.Pipeline{
				Build: latestV1.BuildConfig{
					BuildType: latestV1.BuildType{GoogleCloudBuild: &latestV1.GoogleCloudBuild{}},
					Artifacts: []*latestV1.Artifact{
						{ImageName: "img1", ArtifactType: latestV1.ArtifactType{KanikoArtifact: &latestV1.KanikoArtifact{}}},
					},
				},
			},
			cluster: "gke-tejal-test",
			expected: &proto.Metadata{
				Build: &proto.BuildMetadata{
					NumberOfArtifacts: 1,
					Type:              proto.BuildType_GCB,
					Builders:          []*proto.BuildMetadata_ImageBuilder{{Type: proto.BuilderType_KANIKO, Count: 1}},
				},
				Deploy: &proto.DeployMetadata{},
			},
		},
		{
			description: "no build, kustomize deployer other cluster",
			cfg: latestV1.Pipeline{
				Deploy: latestV1.DeployConfig{
					DeployType: latestV1.DeployType{
						KustomizeDeploy: &latestV1.KustomizeDeploy{},
					},
				},
			},
			cluster: "some-private",
			expected: &proto.Metadata{
				Build: &proto.BuildMetadata{},
				Deploy: &proto.DeployMetadata{
					Cluster:   proto.ClusterType_OTHER,
					Deployers: []*proto.DeployMetadata_Deployer{{Type: proto.DeployerType_KUSTOMIZE, Count: 1}},
				},
			},
		},
	}
	for _, test := range tests {
		testutil.Run(t, test.description, func(t *testutil.T) {
			handler = &eventHandler{
				state: emptyState(mockCfg([]latestV1.Pipeline{test.cfg}, test.cluster)),
			}
			metadata := handler.state.Metadata
			builders := metadata.Build.Builders

			// sort and compare
			sort.Slice(builders, func(i, j int) bool { return builders[i].Type < builders[j].Type })
<<<<<<< HEAD
			t.CheckDeepEqualProtoMessage(metadata, test.expected)
=======
			t.CheckDeepEqual(metadata, test.expected, protocmp.Transform())
>>>>>>> f15f5023
		})
	}
}<|MERGE_RESOLUTION|>--- conflicted
+++ resolved
@@ -144,11 +144,7 @@
 
 			// sort and compare
 			sort.Slice(builders, func(i, j int) bool { return builders[i].Type < builders[j].Type })
-<<<<<<< HEAD
-			t.CheckDeepEqualProtoMessage(metadata, test.expected)
-=======
 			t.CheckDeepEqual(metadata, test.expected, protocmp.Transform())
->>>>>>> f15f5023
 		})
 	}
 }