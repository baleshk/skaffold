/*
Copyright 2019 The Skaffold Authors

Licensed under the Apache License, Version 2.0 (the "License");
you may not use this file except in compliance with the License.
You may obtain a copy of the License at

    http://www.apache.org/licenses/LICENSE-2.0

Unless required by applicable law or agreed to in writing, software
distributed under the License is distributed on an "AS IS" BASIS,
WITHOUT WARRANTIES OR CONDITIONS OF ANY KIND, either express or implied.
See the License for the specific language governing permissions and
limitations under the License.
*/

package resource

import (
	"context"
	"fmt"
	"strings"
	"time"

	"github.com/GoogleContainerTools/skaffold/pkg/diag"
	"github.com/GoogleContainerTools/skaffold/pkg/diag/validator"
	sErrors "github.com/GoogleContainerTools/skaffold/pkg/skaffold/errors"
	"github.com/GoogleContainerTools/skaffold/pkg/skaffold/event"
	eventV2 "github.com/GoogleContainerTools/skaffold/pkg/skaffold/event/v2"
	eventV3 "github.com/GoogleContainerTools/skaffold/pkg/skaffold/event/v3"
	"github.com/GoogleContainerTools/skaffold/pkg/skaffold/kubectl"
	"github.com/GoogleContainerTools/skaffold/pkg/skaffold/output/log"
	"github.com/GoogleContainerTools/skaffold/proto/v1"
	protoV2 "github.com/GoogleContainerTools/skaffold/proto/v2"
)

const (
	deploymentType          = "deployment"
	rollOutSuccess          = "successfully rolled out"
	connectionErrMsg        = "Unable to connect to the server"
	killedErrMsg            = "signal: killed"
	defaultPodCheckDeadline = 30 * time.Second
	tabHeader               = " -"
	tab                     = "  "
	maxLogLines             = 3
)

var (
	msgKubectlKilled     = "kubectl rollout status command interrupted\n"
	MsgKubectlConnection = "kubectl connection error\n"

	nonRetryContainerErrors = map[proto.StatusCode]struct{}{
		proto.StatusCode_STATUSCHECK_IMAGE_PULL_ERR:       {},
		proto.StatusCode_STATUSCHECK_RUN_CONTAINER_ERR:    {},
		proto.StatusCode_STATUSCHECK_CONTAINER_TERMINATED: {},
		proto.StatusCode_STATUSCHECK_CONTAINER_RESTARTING: {},
	}
)

type Group map[string]*Deployment

func (r Group) Add(d *Deployment) {
	r[d.ID()] = d
}

func (r Group) Contains(d *Deployment) bool {
	_, found := r[d.ID()]
	return found
}

func (r Group) Reset() {
	for k := range r {
		delete(r, k)
	}
}

type Deployment struct {
	name         string
	namespace    string
	rType        string
	status       Status
	statusCode   proto.StatusCode
	done         bool
	deadline     time.Duration
	pods         map[string]validator.Resource
	podValidator diag.Diagnose
}

func (d *Deployment) ID() string {
	return fmt.Sprintf("%s:%s:%s", d.name, d.namespace, d.rType)
}

func (d *Deployment) Deadline() time.Duration {
	return d.deadline
}

func (d *Deployment) UpdateStatus(ae *proto.ActionableErr) {
	updated := newStatus(ae)
	if d.status.Equal(updated) {
		d.status.changed = false
		return
	}
	d.status = updated
	d.statusCode = updated.ActionableError().ErrCode
	d.status.changed = true
	if ae.ErrCode == proto.StatusCode_STATUSCHECK_SUCCESS || isErrAndNotRetryAble(ae.ErrCode) {
		d.done = true
	}
}

func NewDeployment(name string, ns string, deadline time.Duration) *Deployment {
	return &Deployment{
		name:         name,
		namespace:    ns,
		rType:        deploymentType,
		status:       newStatus(&proto.ActionableErr{}),
		deadline:     deadline,
		podValidator: diag.New(nil),
	}
}

func (d *Deployment) WithValidator(pd diag.Diagnose) *Deployment {
	d.podValidator = pd
	return d
}

func (d *Deployment) CheckStatus(ctx context.Context, cfg kubectl.Config) {
	kubeCtl := kubectl.NewCLI(cfg, "")

	b, err := kubeCtl.RunOut(ctx, "rollout", "status", "deployment", d.name, "--namespace", d.namespace, "--watch=false")
	if ctx.Err() != nil {
		return
	}

	details := d.cleanupStatus(string(b))

	ae := parseKubectlRolloutError(details, d.deadline, err)
	d.UpdateStatus(ae)
	// send event update in check status.
	// if deployment is successfully rolled out, send pod success event to make sure
	// all pod are marked as success in V2
	// See https://github.com/GoogleCloudPlatform/cloud-code-vscode-internal/issues/5277
	if ae.ErrCode == proto.StatusCode_STATUSCHECK_SUCCESS {
		for _, pod := range d.pods {
			eventV2.ResourceStatusCheckEventCompletedMessage(
				pod.String(),
				fmt.Sprintf("%s %s: running.\n", tabHeader, pod.String()),
				&protoV2.ActionableErr{ErrCode: proto.StatusCode_STATUSCHECK_SUCCESS},
			)
		}
		return
	}
	if err := d.fetchPods(ctx); err != nil {
		log.Entry(ctx).Debugf("pod statuses could not be fetched this time due to %s", err)
	}
}

func (d *Deployment) String() string {
	if d.namespace == "default" {
		return fmt.Sprintf("%s/%s", d.rType, d.name)
	}

	return fmt.Sprintf("%s:%s/%s", d.namespace, d.rType, d.name)
}

func (d *Deployment) Name() string {
	return d.name
}

func (d *Deployment) Status() Status {
	return d.status
}

func (d *Deployment) IsStatusCheckCompleteOrCancelled() bool {
	return d.done || d.statusCode == proto.StatusCode_STATUSCHECK_USER_CANCELLED
}

func (d *Deployment) StatusMessage() string {
	for _, p := range d.pods {
		if s := p.ActionableError(); s.ErrCode != proto.StatusCode_STATUSCHECK_SUCCESS {
			return fmt.Sprintf("%s\n", s.Message)
		}
	}
	return d.status.String()
}

func (d *Deployment) MarkComplete() {
	d.done = true
}

// ReportSinceLastUpdated returns a string representing deployment status along with tab header
// e.g.
//  - testNs:deployment/leeroy-app: waiting for rollout to complete. (1/2) pending
//      - testNs:pod/leeroy-app-xvbg : error pulling container image
func (d *Deployment) ReportSinceLastUpdated(isMuted bool) string {
	if d.status.reported && !d.status.changed {
		return ""
	}
	d.status.reported = true
	if d.status.String() == "" {
		return ""
	}
	var result strings.Builder
	// Pod container statuses can be empty.
	// This can happen when
	// 1. No pods have been scheduled for the deployment
	// 2. All containers are in running phase with no errors.
	// In such case, avoid printing any status update for the deployment.
	for _, p := range d.pods {
		if s := p.ActionableError().Message; s != "" {
			result.WriteString(fmt.Sprintf("%s %s %s: %s\n", tab, tabHeader, p, s))
			// if logs are muted, write container logs to file and last 3 lines to
			// result.
			out, writeTrimLines, err := withLogFile(p.Name(), &result, p.Logs(), isMuted)
			if err != nil {
				log.Entry(context.TODO()).Debugf("could not create log file %v", err)
			}
			trimLines := []string{}
			for i, l := range p.Logs() {
				formattedLine := fmt.Sprintf("%s %s > %s\n", tab, tab, strings.TrimSuffix(l, "\n"))
				if isMuted && i >= len(p.Logs())-maxLogLines {
					trimLines = append(trimLines, formattedLine)
				}
				out.Write([]byte(formattedLine))
			}
			writeTrimLines(trimLines)
		}
	}
	return fmt.Sprintf("%s %s: %s%s", tabHeader, d, d.StatusMessage(), result.String())
}

func (d *Deployment) cleanupStatus(msg string) string {
	clean := strings.ReplaceAll(msg, `deployment "`+d.Name()+`" `, "")
	if len(clean) > 0 {
		clean = strings.ToLower(clean[0:1]) + clean[1:]
	}
	return clean
}

// parses out connection error
// $kubectl logs somePod -f
// Unable to connect to the server: dial tcp x.x.x.x:443: connect: network is unreachable

// Parses out errors when kubectl was killed on client side
// $kubectl logs testPod  -f
// 2020/06/18 17:28:31 service is running
// Killed: 9
func parseKubectlRolloutError(details string, deadline time.Duration, err error) *proto.ActionableErr {
	switch {
	case err == nil && strings.Contains(details, rollOutSuccess):
		return &proto.ActionableErr{
			ErrCode: proto.StatusCode_STATUSCHECK_SUCCESS,
			Message: details,
		}
	case err == nil:
		return &proto.ActionableErr{
			ErrCode: proto.StatusCode_STATUSCHECK_DEPLOYMENT_ROLLOUT_PENDING,
			Message: details,
		}
	case strings.Contains(err.Error(), connectionErrMsg):
		return &proto.ActionableErr{
			ErrCode: proto.StatusCode_STATUSCHECK_KUBECTL_CONNECTION_ERR,
			Message: MsgKubectlConnection,
		}
	case strings.Contains(err.Error(), killedErrMsg):
		return &proto.ActionableErr{
			ErrCode: proto.StatusCode_STATUSCHECK_KUBECTL_PID_KILLED,
			Message: fmt.Sprintf("received Ctrl-C or deployments could not stabilize within %v: %s", deadline, msgKubectlKilled),
		}
	default:
		return &proto.ActionableErr{
			ErrCode: proto.StatusCode_STATUSCHECK_UNKNOWN,
			Message: err.Error(),
		}
	}
}

func isErrAndNotRetryAble(statusCode proto.StatusCode) bool {
	return statusCode != proto.StatusCode_STATUSCHECK_KUBECTL_CONNECTION_ERR &&
		statusCode != proto.StatusCode_STATUSCHECK_DEPLOYMENT_ROLLOUT_PENDING
}

// HasEncounteredUnrecoverableError goes through all pod statuses and return true
// if any cannot be recovered
func (d *Deployment) HasEncounteredUnrecoverableError() bool {
	for _, p := range d.pods {
		if _, ok := nonRetryContainerErrors[p.ActionableError().ErrCode]; ok {
			return true
		}
	}
	return false
}

func (d *Deployment) fetchPods(ctx context.Context) error {
	timeoutContext, cancel := context.WithTimeout(ctx, defaultPodCheckDeadline)
	defer cancel()
	pods, err := d.podValidator.Run(timeoutContext)
	if err != nil {
		return err
	}

	newPods := map[string]validator.Resource{}
	d.status.changed = false
	for _, p := range pods {
		originalPod, found := d.pods[p.String()]
		if !found || originalPod.StatusUpdated(p) {
			d.status.changed = true
			prefix := fmt.Sprintf("%s %s:", tabHeader, p.String())
<<<<<<< HEAD
			switch p.ActionableError().ErrCode {
			case proto.StatusCode_STATUSCHECK_SUCCESS:
				event.ResourceStatusCheckEventCompleted(p.String(), p.ActionableError())
				eventV2.ResourceStatusCheckEventCompletedMessage(
					p.String(),
					fmt.Sprintf("%s running.\n", prefix),
					sErrors.V2fromV1(p.ActionableError()))
				eventV3.ResourceStatusCheckEventCompletedMessage(
					p.String(),
					fmt.Sprintf("%s running.\n", prefix),
					sErrors.V3fromV1(p.ActionableError()))
			default:
=======
			if p.ActionableError().ErrCode != proto.StatusCode_STATUSCHECK_SUCCESS &&
				p.ActionableError().Message != "" {
>>>>>>> f15f5023
				event.ResourceStatusCheckEventUpdated(p.String(), p.ActionableError())
				eventV2.ResourceStatusCheckEventUpdatedMessage(
					p.String(),
					prefix,
					sErrors.V2fromV1(p.ActionableError()))
				eventV3.ResourceStatusCheckEventUpdatedMessage(
					p.String(),
					prefix,
					sErrors.V3fromV1(p.ActionableError()))
			}
		}
		newPods[p.String()] = p
	}
	d.pods = newPods
	return nil
}

// StatusCode() returns the deployment status code if the status check is cancelled
// or if no pod data exists for this deployment.
// If pods are fetched, this function returns the error code a pod container encountered.
func (d *Deployment) StatusCode() proto.StatusCode {
	// do not process pod status codes if another deployment failed
	// or the user aborted the run.
	if d.statusCode == proto.StatusCode_STATUSCHECK_USER_CANCELLED {
		return d.statusCode
	}
	for _, p := range d.pods {
		if s := p.ActionableError().ErrCode; s != proto.StatusCode_STATUSCHECK_SUCCESS {
			return s
		}
	}
	return d.statusCode
}

func (d *Deployment) WithPodStatuses(scs []proto.StatusCode) *Deployment {
	d.pods = map[string]validator.Resource{}
	for i, s := range scs {
		name := fmt.Sprintf("%s-%d", d.name, i)
		d.pods[name] = validator.NewResource("test", "pod", "foo", validator.Status("failed"),
			&proto.ActionableErr{Message: "pod failed", ErrCode: s}, nil)
	}
	return d
}<|MERGE_RESOLUTION|>--- conflicted
+++ resolved
@@ -306,23 +306,8 @@
 		if !found || originalPod.StatusUpdated(p) {
 			d.status.changed = true
 			prefix := fmt.Sprintf("%s %s:", tabHeader, p.String())
-<<<<<<< HEAD
-			switch p.ActionableError().ErrCode {
-			case proto.StatusCode_STATUSCHECK_SUCCESS:
-				event.ResourceStatusCheckEventCompleted(p.String(), p.ActionableError())
-				eventV2.ResourceStatusCheckEventCompletedMessage(
-					p.String(),
-					fmt.Sprintf("%s running.\n", prefix),
-					sErrors.V2fromV1(p.ActionableError()))
-				eventV3.ResourceStatusCheckEventCompletedMessage(
-					p.String(),
-					fmt.Sprintf("%s running.\n", prefix),
-					sErrors.V3fromV1(p.ActionableError()))
-			default:
-=======
 			if p.ActionableError().ErrCode != proto.StatusCode_STATUSCHECK_SUCCESS &&
 				p.ActionableError().Message != "" {
->>>>>>> f15f5023
 				event.ResourceStatusCheckEventUpdated(p.String(), p.ActionableError())
 				eventV2.ResourceStatusCheckEventUpdatedMessage(
 					p.String(),
