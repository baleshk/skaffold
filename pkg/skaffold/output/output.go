/*
Copyright 2021 The Skaffold Authors

Licensed under the Apache License, Version 2.0 (the "License");
you may not use this file except in compliance with the License.
You may obtain a copy of the License at

    http://www.apache.org/licenses/LICENSE-2.0

Unless required by applicable law or agreed to in writing, software
distributed under the License is distributed on an "AS IS" BASIS,
WITHOUT WARRANTIES OR CONDITIONS OF ANY KIND, either express or implied.
See the License for the specific language governing permissions and
limitations under the License.
*/

package output

import (
	"context"
	"io"
	"os"
	"time"

	"github.com/GoogleContainerTools/skaffold/pkg/skaffold/constants"
	eventV2 "github.com/GoogleContainerTools/skaffold/pkg/skaffold/event/v2"
<<<<<<< HEAD
	eventV3 "github.com/GoogleContainerTools/skaffold/pkg/skaffold/event/v3"
=======
	"github.com/GoogleContainerTools/skaffold/pkg/skaffold/output/log"
>>>>>>> de549d50
)

const timestampFormat = "2006-01-02 15:04:05"

type skaffoldWriter struct {
	MainWriter    io.Writer
	EventWriter   io.Writer
	EventWriterV3 io.Writer
	task          constants.Phase
	subtask       string

	timestamps bool
}

func (s skaffoldWriter) Write(p []byte) (int, error) {
	written := 0
	if s.timestamps {
		t, err := s.MainWriter.Write([]byte(time.Now().Format(timestampFormat) + " "))
		if err != nil {
			return t, err
		}

		written += t
	}

	n, err := s.MainWriter.Write(p)
	if err != nil {
		return n, err
	}
	if n != len(p) {
		return n, io.ErrShortWrite
	}

	written += n

	s.EventWriter.Write(p)
	s.EventWriterV3.Write(p)

	return written, nil
}

func GetWriter(ctx context.Context, out io.Writer, defaultColor int, forceColors bool, timestamps bool) io.Writer {
	if _, isSW := out.(skaffoldWriter); isSW {
		return out
	}

	return skaffoldWriter{
<<<<<<< HEAD
		MainWriter:    SetupColors(out, defaultColor, forceColors),
		EventWriter:   eventV2.NewLogger(constants.DevLoop, "-1"),
		EventWriterV3: eventV3.NewLogger(constants.DevLoop, "-1"),
		timestamps:    timestamps,
=======
		MainWriter:  SetupColors(ctx, out, defaultColor, forceColors),
		EventWriter: eventV2.NewLogger(constants.DevLoop, "-1"),
		timestamps:  timestamps,
>>>>>>> de549d50
	}
}

func IsStdout(out io.Writer) bool {
	sw, isSW := out.(skaffoldWriter)
	if isSW {
		out = sw.MainWriter
	}
	cw, isCW := out.(colorableWriter)
	if isCW {
		out = cw.Writer
	}
	return out == os.Stdout
}

// GetUnderlyingWriter returns the underlying writer if out is a colorableWriter
func GetUnderlyingWriter(out io.Writer) io.Writer {
	sw, isSW := out.(skaffoldWriter)
	if isSW {
		out = sw.MainWriter
	}
	cw, isCW := out.(colorableWriter)
	if isCW {
		out = cw.Writer
	}
	return out
}

// WithEventContext will return a new skaffoldWriter with the given parameters to be used for the event writer.
// If the passed io.Writer is not a skaffoldWriter, then it is simply returned.
func WithEventContext(ctx context.Context, out io.Writer, phase constants.Phase, subtaskID string) (io.Writer, context.Context) {
	ctx = context.WithValue(ctx, log.ContextKey, log.EventContext{
		Task:    phase,
		Subtask: subtaskID,
	})

	if sw, isSW := out.(skaffoldWriter); isSW {
		return skaffoldWriter{
<<<<<<< HEAD
			MainWriter:    sw.MainWriter,
			EventWriter:   eventV2.NewLogger(phase, subtaskID),
			EventWriterV3: eventV3.NewLogger(phase, subtaskID),
			task:          phase,
			subtask:       subtaskID,
			timestamps:    sw.timestamps,
		}
	}

	return out
}

// Log takes an io.Writer (ideally of type output.skaffoldWriter) and constructs
// a logrus.Entry from it, adding fields for task and subtask information
func Log(out io.Writer) *logrus.Entry {
	sw, isSW := out.(skaffoldWriter)
	if isSW {
		return logrus.WithFields(logrus.Fields{
			"task":    sw.task,
			"subtask": sw.subtask,
		})
=======
			MainWriter:  sw.MainWriter,
			EventWriter: eventV2.NewLogger(phase, subtaskID),
			task:        phase,
			subtask:     subtaskID,
			timestamps:  sw.timestamps,
		}, ctx
>>>>>>> de549d50
	}

	return out, ctx
}<|MERGE_RESOLUTION|>--- conflicted
+++ resolved
@@ -24,11 +24,8 @@
 
 	"github.com/GoogleContainerTools/skaffold/pkg/skaffold/constants"
 	eventV2 "github.com/GoogleContainerTools/skaffold/pkg/skaffold/event/v2"
-<<<<<<< HEAD
 	eventV3 "github.com/GoogleContainerTools/skaffold/pkg/skaffold/event/v3"
-=======
 	"github.com/GoogleContainerTools/skaffold/pkg/skaffold/output/log"
->>>>>>> de549d50
 )
 
 const timestampFormat = "2006-01-02 15:04:05"
@@ -76,16 +73,10 @@
 	}
 
 	return skaffoldWriter{
-<<<<<<< HEAD
-		MainWriter:    SetupColors(out, defaultColor, forceColors),
+		MainWriter:    SetupColors(ctx, out, defaultColor, forceColors),
 		EventWriter:   eventV2.NewLogger(constants.DevLoop, "-1"),
 		EventWriterV3: eventV3.NewLogger(constants.DevLoop, "-1"),
 		timestamps:    timestamps,
-=======
-		MainWriter:  SetupColors(ctx, out, defaultColor, forceColors),
-		EventWriter: eventV2.NewLogger(constants.DevLoop, "-1"),
-		timestamps:  timestamps,
->>>>>>> de549d50
 	}
 }
 
@@ -124,36 +115,13 @@
 
 	if sw, isSW := out.(skaffoldWriter); isSW {
 		return skaffoldWriter{
-<<<<<<< HEAD
 			MainWriter:    sw.MainWriter,
 			EventWriter:   eventV2.NewLogger(phase, subtaskID),
 			EventWriterV3: eventV3.NewLogger(phase, subtaskID),
 			task:          phase,
 			subtask:       subtaskID,
 			timestamps:    sw.timestamps,
-		}
-	}
-
-	return out
-}
-
-// Log takes an io.Writer (ideally of type output.skaffoldWriter) and constructs
-// a logrus.Entry from it, adding fields for task and subtask information
-func Log(out io.Writer) *logrus.Entry {
-	sw, isSW := out.(skaffoldWriter)
-	if isSW {
-		return logrus.WithFields(logrus.Fields{
-			"task":    sw.task,
-			"subtask": sw.subtask,
-		})
-=======
-			MainWriter:  sw.MainWriter,
-			EventWriter: eventV2.NewLogger(phase, subtaskID),
-			task:        phase,
-			subtask:     subtaskID,
-			timestamps:  sw.timestamps,
 		}, ctx
->>>>>>> de549d50
 	}
 
 	return out, ctx
