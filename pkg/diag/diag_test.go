/*
Copyright 2020 The Skaffold Authors

Licensed under the Apache License, Version 2.0 (the "License");
you may not use this file except in compliance with the License.
You may obtain a copy of the License at

    http://www.apache.org/licenses/LICENSE-2.0

Unless required by applicable law or agreed to in writing, software
distributed under the License is distributed on an "AS IS" BASIS,
WITHOUT WARRANTIES OR CONDITIONS OF ANY KIND, either express or implied.
See the License for the specific language governing permissions and
limitations under the License.
*/

package diag

import (
	"context"
	"testing"

	"github.com/google/go-cmp/cmp"
	"google.golang.org/protobuf/testing/protocmp"
	metav1 "k8s.io/apimachinery/pkg/apis/meta/v1"

	"github.com/GoogleContainerTools/skaffold/pkg/diag/validator"
	"github.com/GoogleContainerTools/skaffold/testutil"
)

type mockValidator struct {
	ns          []string
	listOptions metav1.ListOptions
}

func (m *mockValidator) Validate(_ context.Context, ns string, opts metav1.ListOptions) ([]validator.Resource, error) {
	m.ns = append(m.ns, ns)
	m.listOptions = opts
	return nil, nil
}

func TestRun(t *testing.T) {
	tests := []struct {
		description string
		labels      map[string]string
		ns          []string
		expected    *mockValidator
	}{
		{
			description: "multiple namespaces with an empty namespace and no labels",
			ns:          []string{"foo", "bar", ""},
			expected: &mockValidator{
				ns:          []string{"foo", "bar"},
				listOptions: metav1.ListOptions{},
			},
		},
		{
			description: "empty namespaces no labels",
			ns:          []string{""},
			expected:    &mockValidator{ns: nil},
		},
		{
			description: "multiple namespaces and multiple labels",
			ns:          []string{"foo", "goo"},
			labels: map[string]string{
				"skaffold":       "session",
				"deployment-app": "app",
			},
			expected: &mockValidator{
				ns: []string{"foo", "goo"},
				listOptions: metav1.ListOptions{
					LabelSelector: "deployment-app=app,skaffold=session",
				},
			},
		},
	}
	for _, test := range tests {
		testutil.Run(t, test.description, func(t *testutil.T) {
			d := New(test.ns)
			for k, v := range test.labels {
				d = d.WithLabel(k, v)
			}
			m := &mockValidator{}
			d = d.WithValidators([]validator.Validator{m})
			d.Run(context.Background())
<<<<<<< HEAD
			t.CheckDeepEqualProtoMessage(test.expected, m, cmp.AllowUnexported(mockValidator{}))
=======
			t.CheckDeepEqual(test.expected, m, cmp.AllowUnexported(mockValidator{}), protocmp.Transform())
>>>>>>> f15f5023
		})
	}
}<|MERGE_RESOLUTION|>--- conflicted
+++ resolved
@@ -83,11 +83,7 @@
 			m := &mockValidator{}
 			d = d.WithValidators([]validator.Validator{m})
 			d.Run(context.Background())
-<<<<<<< HEAD
-			t.CheckDeepEqualProtoMessage(test.expected, m, cmp.AllowUnexported(mockValidator{}))
-=======
 			t.CheckDeepEqual(test.expected, m, cmp.AllowUnexported(mockValidator{}), protocmp.Transform())
->>>>>>> f15f5023
 		})
 	}
 }