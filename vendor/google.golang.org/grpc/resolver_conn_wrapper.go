--- conflicted
+++ resolved
@@ -104,7 +104,6 @@
 
 func (ccr *ccResolverWrapper) isDone() bool {
 	return atomic.LoadUint32(&ccr.done) == 1
-<<<<<<< HEAD
 }
 
 func (ccr *ccResolverWrapper) UpdateState(s resolver.State) {
@@ -119,22 +118,6 @@
 	ccr.curState = s
 }
 
-=======
-}
-
-func (ccr *ccResolverWrapper) UpdateState(s resolver.State) {
-	if ccr.isDone() {
-		return
-	}
-	grpclog.Infof("ccResolverWrapper: sending update to cc: %v", s)
-	if channelz.IsOn() {
-		ccr.addChannelzTraceEvent(s)
-	}
-	ccr.cc.updateResolverState(s)
-	ccr.curState = s
-}
-
->>>>>>> cdffdadf
 // NewAddress is called by the resolver implementation to send addresses to gRPC.
 func (ccr *ccResolverWrapper) NewAddress(addrs []resolver.Address) {
 	if ccr.isDone() {
@@ -155,37 +138,19 @@
 		return
 	}
 	grpclog.Infof("ccResolverWrapper: got new service config: %v", sc)
-<<<<<<< HEAD
-	c, err := parseServiceConfig(sc)
-	if err != nil {
-		return
-	}
-	if channelz.IsOn() {
-		ccr.addChannelzTraceEvent(resolver.State{Addresses: ccr.curState.Addresses, ServiceConfig: c})
-	}
-	ccr.curState.ServiceConfig = c
-=======
 	if channelz.IsOn() {
 		ccr.addChannelzTraceEvent(resolver.State{Addresses: ccr.curState.Addresses, ServiceConfig: sc})
 	}
 	ccr.curState.ServiceConfig = sc
->>>>>>> cdffdadf
 	ccr.cc.updateResolverState(ccr.curState)
 }
 
 func (ccr *ccResolverWrapper) addChannelzTraceEvent(s resolver.State) {
-<<<<<<< HEAD
-	var updates []string
-	oldSC, oldOK := ccr.curState.ServiceConfig.(*ServiceConfig)
-	newSC, newOK := s.ServiceConfig.(*ServiceConfig)
-	if oldOK != newOK || (oldOK && newOK && oldSC.rawJSONString != newSC.rawJSONString) {
-=======
 	if s.ServiceConfig == ccr.curState.ServiceConfig && (len(ccr.curState.Addresses) == 0) == (len(s.Addresses) == 0) {
 		return
 	}
 	var updates []string
 	if s.ServiceConfig != ccr.curState.ServiceConfig {
->>>>>>> cdffdadf
 		updates = append(updates, "service config updated")
 	}
 	if len(ccr.curState.Addresses) > 0 && len(s.Addresses) == 0 {
